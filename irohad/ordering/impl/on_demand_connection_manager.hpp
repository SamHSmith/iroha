--- conflicted
+++ resolved
@@ -56,17 +56,13 @@
       ~OnDemandConnectionManager() override;
 
       void onBatches(CollectionType batches) override;
-<<<<<<< HEAD
       void onBatchesToWholeNetwork(CollectionType batches) override;
-      void onRequestProposal(consensus::Round round) override;
-=======
       std::chrono::milliseconds getRequestDelay() const override;
       void onRequestProposal(
           consensus::Round round,
           std::optional<
               std::shared_ptr<const shared_model::interface::Proposal>>
               ref_proposal) override;
->>>>>>> fc6f8266
 
       /**
        * Initialize corresponding peers in connections_ using factory_
