/**
 * Copyright Soramitsu Co., Ltd. All Rights Reserved.
 * SPDX-License-Identifier: Apache-2.0
 */

#include "ordering/impl/on_demand_connection_manager.hpp"

#include "common/result.hpp"
#include "interfaces/common_objects/peer.hpp"
#include "interfaces/iroha_internal/proposal.hpp"
#include "logger/logger.hpp"
#include "ordering/impl/on_demand_common.hpp"

using namespace iroha;
using namespace iroha::ordering;

OnDemandConnectionManager::OnDemandConnectionManager(
    std::shared_ptr<transport::OdOsNotificationFactory> factory,
    logger::LoggerPtr log)
    : log_(std::move(log)), factory_(std::move(factory)) {}

OnDemandConnectionManager::OnDemandConnectionManager(
    std::shared_ptr<transport::OdOsNotificationFactory> factory,
    CurrentPeers initial_peers,
    shared_model::interface::types::PeerList const &all_peers,
    logger::LoggerPtr log)
    : OnDemandConnectionManager(std::move(factory), std::move(log)) {
  initializeConnections(initial_peers, all_peers);
}

OnDemandConnectionManager::~OnDemandConnectionManager() {
  stop_requested_.store(true);
  std::lock_guard<std::shared_timed_mutex> lock(mutex_);
}

std::chrono::milliseconds OnDemandConnectionManager::getRequestDelay() const {
  return factory_->getRequestDelay();
}

void OnDemandConnectionManager::onBatches(CollectionType batches) {
  /*
   * Transactions are sent to the current and next rounds (+1)
   * There are 3 possibilities. This can be visualised as a diagram,
   * where: o - current round, x - next round
   *
   *    0 1         0 1         0 1
   *  0 o .       0 o x       0 o .
   *  1 . .       1 . .       1 x .
   * Issuer      Reject      Commit
   */

  auto propagate = [&](auto consumer) {
    std::shared_lock<std::shared_timed_mutex> lock(mutex_);
    if (not stop_requested_.load(std::memory_order_relaxed)) {
      if (auto &connection = connections_.peers[consumer]) {
        (*connection)->onBatches(batches);
      };
    }
  };

  propagate(kIssuer);
  propagate(kRejectConsumer);
  propagate(kCommitConsumer);
}

<<<<<<< HEAD
void OnDemandConnectionManager::onBatchesToWholeNetwork(
    CollectionType batches) {
  std::shared_lock<std::shared_timed_mutex> lock(mutex_);
  log_->info("Propagate to {} peers.", connections_.all_connections.size());
  if (not stop_requested_.load(std::memory_order_relaxed))
    for (auto &connection : connections_.all_connections)
      if (connection.connection)
        (*connection.connection)->onBatches(batches);

  log_->info("Propagation complete.");
}

void OnDemandConnectionManager::onRequestProposal(consensus::Round round) {
=======
void OnDemandConnectionManager::onRequestProposal(
    consensus::Round round,
    std::optional<std::shared_ptr<const shared_model::interface::Proposal>>
        ref_proposal) {
>>>>>>> fc6f8266
  std::shared_lock<std::shared_timed_mutex> lock(mutex_);
  if (stop_requested_.load(std::memory_order_relaxed)) {
    return;
  }

  log_->debug("onRequestProposal, {}", round);

  if (auto &connection = connections_.peers[kIssuer]) {
    (*connection)->onRequestProposal(round, std::move(ref_proposal));
  }
}

void OnDemandConnectionManager::initializeConnections(
    const CurrentPeers &peers,
    shared_model::interface::types::PeerList const &all_peers) {
  std::lock_guard<std::shared_timed_mutex> lock(mutex_);
  if (stop_requested_.load(std::memory_order_relaxed)) {
    // Object was destroyed and `this' is no longer valid.
    return;
  }

  std::vector<ConnectionData> tmp;
  for (auto &p : all_peers) {
    bool found = false;
    for (auto &it : connections_.all_connections) {
      if (it.connection && it.peer->pubkey() == p->pubkey()
          && it.peer->address() == p->address()
          && it.peer->isSyncingPeer() == p->isSyncingPeer()) {
        tmp.emplace_back(it.connection, it.peer);
        found = true;
        break;
      }
    }
    if (found)
      continue;

    if (auto maybe_connection = factory_->create(*p);
        expected::hasValue(maybe_connection))
      tmp.emplace_back(std::move(maybe_connection).assumeValue(), p);
    else
      tmp.emplace_back(std::nullopt, p);
  }
  connections_.all_connections.swap(tmp);

  auto create_assign = [&](auto target) {
    for (size_t ix = 0; ix < all_peers.size(); ++ix)
      if (all_peers[ix]->address() == peers.peers[target]->address()
          && all_peers[ix]->pubkey() == peers.peers[target]->pubkey())
        connections_.peers[target] =
            connections_.all_connections[ix].connection;
  };

  create_assign(kIssuer);
  create_assign(kRejectConsumer);
  create_assign(kCommitConsumer);
}<|MERGE_RESOLUTION|>--- conflicted
+++ resolved
@@ -63,7 +63,6 @@
   propagate(kCommitConsumer);
 }
 
-<<<<<<< HEAD
 void OnDemandConnectionManager::onBatchesToWholeNetwork(
     CollectionType batches) {
   std::shared_lock<std::shared_timed_mutex> lock(mutex_);
@@ -76,13 +75,10 @@
   log_->info("Propagation complete.");
 }
 
-void OnDemandConnectionManager::onRequestProposal(consensus::Round round) {
-=======
 void OnDemandConnectionManager::onRequestProposal(
     consensus::Round round,
     std::optional<std::shared_ptr<const shared_model::interface::Proposal>>
         ref_proposal) {
->>>>>>> fc6f8266
   std::shared_lock<std::shared_timed_mutex> lock(mutex_);
   if (stop_requested_.load(std::memory_order_relaxed)) {
     return;
