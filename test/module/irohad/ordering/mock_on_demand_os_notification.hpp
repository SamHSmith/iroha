--- conflicted
+++ resolved
@@ -16,16 +16,12 @@
 
       struct MockOdOsNotification : public OdOsNotification {
         MOCK_METHOD1(onBatches, void(CollectionType));
-<<<<<<< HEAD
-        MOCK_METHOD1(onRequestProposal, void(consensus::Round));
         MOCK_METHOD1(onBatchesToWholeNetwork, void(CollectionType));
-=======
         MOCK_METHOD2(onRequestProposal,
                      void(consensus::Round,
                           std::optional<std::shared_ptr<
                               const shared_model::interface::Proposal>>));
         MOCK_CONST_METHOD0(getRequestDelay, std::chrono::milliseconds());
->>>>>>> fc6f8266
       };
 
     }  // namespace transport
